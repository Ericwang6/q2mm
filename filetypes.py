--- conflicted
+++ resolved
@@ -345,13 +345,7 @@
             # for an individual eigenvector.
             element = 1 / np.sqrt(sum_of_squares)
             for i in range(len(evec)):
-<<<<<<< HEAD
                 evec[i] *= element
-
-=======
-                evec[i] *= weird_x
-        logger.log(1, '>>> len(self._evals): {}'.format(len(self._evals)))
->>>>>>> 2d1cc026
         self._evals = np.array(self._evals)
         self._evecs = np.array(self._evecs)
         logger.log(1, '>>> self._evals: {}'.format(self._evals))
